use crate::audio::SAMPLE_BUFFER_SIZE;
use crate::cpu::Cpu;
use crate::gpu::{SCREEN_HEIGHT, SCREEN_WIDTH};
use crate::joypad::{ButtonKey, DirKey};
use log::info;
use sdl2::audio::AudioSpecDesired;
use sdl2::controller::Button;
use sdl2::event::Event;
use sdl2::EventPump;
use sdl2::keyboard::{Keycode, Mod};
use sdl2::render::Canvas;
use sdl2::video::Window;
use sdl2::gfx::framerate::FPSManager;
use sdl2::GameControllerSubsystem;
use sdl2::controller::GameController;
use linefeed::{Interface, ReadResult};
use hex;
use hex::FromHex;
use std::collections::HashSet;

const CYCLES_PER_FRAME: usize = 69905;
const WINDOW_SCALE: usize = 5;

/// The four colors of the original Game Boy screen, from lightest to darkest, in RGB.
const GAME_BOY_COLORS: [sdl2::pixels::Color; 4] = [
    sdl2::pixels::Color { r: 155, g: 188, b: 15, a: 0xFF },
    sdl2::pixels::Color { r: 139, g: 172, b: 15, a: 0xFF },
    sdl2::pixels::Color { r: 48,  g: 98,  b: 48, a: 0xFF },
    sdl2::pixels::Color { r: 15,  g: 56,  b: 15, a: 0xFF },
];

pub fn start_frontend(cpu: &mut Cpu) {
    let sdl = sdl2::init().expect("Failed to initialize SDL");

    let sdl_video = sdl.video().expect("Failed to access SDL video subsystem");
    let window = sdl_video
        .window(
            "Rugby",
            (SCREEN_WIDTH * WINDOW_SCALE) as u32,
            (SCREEN_HEIGHT * WINDOW_SCALE) as u32,
        )
        .build()
        .expect("Failed to create SDL window");
    let mut canvas = window.into_canvas().build().expect("Failed to get SDL window canvas");
    let mut sdl_events = sdl.event_pump().expect("Failed to get SDL event pump");

    let mut sdl_fps = sdl2::gfx::framerate::FPSManager::new();
    sdl_fps.set_framerate(60).expect("Failed to set SDL framerate");

    let sdl_controllers = sdl.game_controller().expect("Failed to get SDL game controllers");
    let mut controllers = vec![];

<<<<<<< HEAD
    let sdl_audio = sdl.audio().expect("Failed to access SDL audio subsystem");
    let desired_spec = AudioSpecDesired {
        freq: Some(44100),
        channels: Some(1), // mono
        samples: Some(SAMPLE_BUFFER_SIZE as u16),
    };
    let mut audio_queue = sdl_audio.open_queue(None, &desired_spec).expect("Failed to open audio queue");
    audio_queue.resume();

=======
    run_emulator(cpu, &mut canvas, &mut sdl_events, &mut sdl_fps, &sdl_controllers, &mut controllers, false, None, &HashSet::new())
}

fn run_emulator(
    cpu: &mut Cpu, canvas: &mut Canvas<Window>, sdl_events: &mut EventPump, sdl_fps: &mut FPSManager,
    sdl_controllers: &GameControllerSubsystem, controllers: &mut Vec<GameController>, debug: bool,
    num_instrs: Option<usize>, watches: &HashSet<u16>
) {
>>>>>>> 0060b198
    let mut speed_multiplier: f32 = 1.0;
    let mut paused = false;
    let mut pause_next_frame = false;
    'main: loop {
        const BYTES_PER_PIXEL: usize = 4;
        let mut image = [0u8; SCREEN_WIDTH * SCREEN_HEIGHT * BYTES_PER_PIXEL];

        for tile_row in 0..SCREEN_HEIGHT {
            for tile_col in 0..SCREEN_WIDTH {
                let pixel_i = (tile_row * SCREEN_WIDTH + tile_col) * 4;
                let color_i = cpu.gpu.screen_buffer[tile_row][tile_col] as usize;
                let color = GAME_BOY_COLORS[color_i].rgb();
                image[pixel_i + 2] = color.0;
                image[pixel_i + 1] = color.1;
                image[pixel_i + 0] = color.2;
            }
        }

        let surface = sdl2::surface::Surface::from_data(
            &mut image[..],
            SCREEN_WIDTH as u32,
            SCREEN_HEIGHT as u32,
            (SCREEN_WIDTH * BYTES_PER_PIXEL) as u32,
            sdl2::pixels::PixelFormatEnum::RGB888,
        ).unwrap();
        let texture_creator = canvas.texture_creator();
        let texture = texture_creator.create_texture_from_surface(&surface).unwrap();

        canvas.copy(&texture, None, None).unwrap();
        canvas.present();

        if pause_next_frame {
            pause_next_frame = false;
            paused = true;
        }

        for event in sdl_events.poll_iter() {
            match event {
                Event::Quit { .. } => break 'main,

                Event::KeyDown { keycode: Some(keycode), keymod, repeat, .. } => {
                    let modifiers = Mod::LSHIFTMOD | Mod::RSHIFTMOD | Mod::LCTRLMOD |
                        Mod::RCTRLMOD | Mod::LALTMOD | Mod::RALTMOD | Mod::LGUIMOD |
                        Mod::RGUIMOD;
                    if !keymod.intersects(modifiers) {
                        match keycode {
                            Keycode::W if !repeat => cpu.joypad.dir_key_down(DirKey::Up),
                            Keycode::A if !repeat => cpu.joypad.dir_key_down(DirKey::Left),
                            Keycode::S if !repeat => cpu.joypad.dir_key_down(DirKey::Down),
                            Keycode::D if !repeat => cpu.joypad.dir_key_down(DirKey::Right),
                            Keycode::Return if !repeat =>
                                cpu.joypad.button_key_down(ButtonKey::Start),
                            Keycode::Tab if !repeat =>
                                cpu.joypad.button_key_down(ButtonKey::Select),
                            Keycode::K if !repeat => cpu.joypad.button_key_down(ButtonKey::A),
                            Keycode::J if !repeat => cpu.joypad.button_key_down(ButtonKey::B),
                            Keycode::P if !repeat => {
                                paused = !paused;
                                if debug {
                                    break 'main;
                                }
                            },
                            Keycode::Space => {
                                paused = false;
                                pause_next_frame = true;
                            }
                            _ => {}
                        }
                    }
                }

                Event::KeyUp { keycode: Some(keycode), keymod, .. } => {
                    let modifiers = Mod::LSHIFTMOD | Mod::RSHIFTMOD | Mod::LCTRLMOD |
                        Mod::RCTRLMOD | Mod::LALTMOD | Mod::RALTMOD | Mod::LGUIMOD |
                        Mod::RGUIMOD;
                    if !keymod.intersects(modifiers) {
                        match keycode {
                            Keycode::W => cpu.joypad.dir_key_up(DirKey::Up),
                            Keycode::A => cpu.joypad.dir_key_up(DirKey::Left),
                            Keycode::S => cpu.joypad.dir_key_up(DirKey::Down),
                            Keycode::D => cpu.joypad.dir_key_up(DirKey::Right),
                            Keycode::Return => cpu.joypad.button_key_up(ButtonKey::Start),
                            Keycode::Tab => cpu.joypad.button_key_up(ButtonKey::Select),
                            Keycode::K => cpu.joypad.button_key_up(ButtonKey::A),
                            Keycode::J => cpu.joypad.button_key_up(ButtonKey::B),
                            Keycode::RightBracket =>
                                speed_multiplier = (speed_multiplier * 2.0).min(4.0),
                            Keycode::LeftBracket =>
                                speed_multiplier = (speed_multiplier / 2.0).max(0.25),
                            _ => {}
                        }
                    }
                }

                Event::ControllerDeviceAdded { which, .. } => {
                    if let Ok(controller) = sdl_controllers.open(which) {
                        info!("Successfully opened new controller with index {}", which);
                        controllers.push(controller);
                    } else {
                        info!("Failed to open new controller with index {}", which);
                    }
                }

                Event::ControllerDeviceRemoved { which, .. } => {
                    controllers.retain(|c| c.instance_id() != which);
                    info!("Removed controller with index {}", which);
                }

                Event::ControllerButtonDown { button, .. } => {
                    match button {
                        Button::A => cpu.joypad.button_key_down(ButtonKey::A),
                        Button::X => cpu.joypad.button_key_down(ButtonKey::B),
                        Button::Start => cpu.joypad.button_key_down(ButtonKey::Start),
                        Button::Back => cpu.joypad.button_key_down(ButtonKey::Select),
                        Button::DPadLeft => cpu.joypad.dir_key_down(DirKey::Left),
                        Button::DPadRight => cpu.joypad.dir_key_down(DirKey::Right),
                        Button::DPadUp => cpu.joypad.dir_key_down(DirKey::Up),
                        Button::DPadDown => cpu.joypad.dir_key_down(DirKey::Down),
                        _ => {}
                    }
                }

                Event::ControllerButtonUp { button, .. } => {
                    match button {
                        Button::A => cpu.joypad.button_key_up(ButtonKey::A),
                        Button::X => cpu.joypad.button_key_up(ButtonKey::B),
                        Button::Start => cpu.joypad.button_key_up(ButtonKey::Start),
                        Button::Back => cpu.joypad.button_key_up(ButtonKey::Select),
                        Button::DPadLeft => cpu.joypad.dir_key_up(DirKey::Left),
                        Button::DPadRight => cpu.joypad.dir_key_up(DirKey::Right),
                        Button::DPadUp => cpu.joypad.dir_key_up(DirKey::Up),
                        Button::DPadDown => cpu.joypad.dir_key_up(DirKey::Down),
                        Button::RightShoulder =>
                            speed_multiplier = (speed_multiplier * 2.0).min(4.0),
                        Button::LeftShoulder =>
                            speed_multiplier = (speed_multiplier / 2.0).max(0.25),
                        _ => {}
                    }
                }

                _ => ()
            }
        }

<<<<<<< HEAD
        if !paused {
            cpu.step_cycles((CYCLES_PER_FRAME as f32 * speed_multiplier) as usize, &mut audio_queue);
=======
        match num_instrs {
            Some(n) => {
                cpu.step_n(n, watches);
                break 'main;
            },
            None => {
                if !paused {
                    let should_break = cpu.step_cycles(
                        (CYCLES_PER_FRAME as f32 * speed_multiplier) as usize,
                        watches
                    );
                    if should_break {
                        break 'main;
                    }
                }
            },
>>>>>>> 0060b198
        }

        sdl_fps.delay();
    }
}

const COMMANDS: &str = "\
h:          Display commands
p:          Play emulator (Press again to pause)
w <addr>:   Watch writes to a memory address 'addr'. Hex format
rm <addr>:  Read memory address 'addr'. Hex format
rr:         Read registers
l:          List watches
d <addr>:   Delete watch. Hex format
s [n]:      Step forward 'n' instructions (defaults to 1)
e:          Exit debugger";

pub fn start_frontend_debug(cpu: &mut Cpu) {
    let sdl = sdl2::init().expect("Failed to initialize SDL");

    let sdl_video = sdl.video().expect("Failed to access SDL video subsystem");
    let window = sdl_video
        .window(
            "Rugby",
            (SCREEN_WIDTH * WINDOW_SCALE) as u32,
            (SCREEN_HEIGHT * WINDOW_SCALE) as u32,
        )
        .build()
        .expect("Failed to create SDL window");
    let mut canvas = window.into_canvas().build().expect("Failed to get SDL window canvas");
    let mut sdl_events = sdl.event_pump().expect("Failed to get SDL event pump");

    let mut sdl_fps = FPSManager::new();
    sdl_fps.set_framerate(60).expect("Failed to set SDL framerate");

    let sdl_controllers = sdl.game_controller().expect("Failed to get SDL game controllers");
    let mut controllers = vec![];

    let reader = Interface::new("rugby-interactive-debugger").expect("Failed to create interactive terminal");
    println!("\nWelcome to the rugby debugger! Press h for help");
    reader.set_prompt("rugby> ").expect("Failed to set terminal prompt");
    let mut watches = HashSet::new();

    while let Some(ReadResult::Input(input)) = reader.read_line().ok() {
        let (cmd, args) = split_first_word(&input);

        match cmd {
            "h" => {
                println!("{}", COMMANDS);
            }
            "p" => {
                run_emulator(cpu, &mut canvas, &mut sdl_events, &mut sdl_fps, &sdl_controllers, &mut controllers, true, None, &watches)
            }
            "s" => {
                let n= if let Some(x) = args.parse::<usize>().ok() { x } else { 1 };
                run_emulator(cpu, &mut canvas, &mut sdl_events, &mut sdl_fps, &sdl_controllers, &mut controllers, true, Some(n), &watches)
            }
            "rr" => {
                cpu.print_regs();
            }
            "rm" => {
                print_mem(cpu, args)
            }
            "w" => {
                add_watch(&mut watches, args)
            }
            "l" => {
                print_watches(&watches)
            }
            "d" => {
                delete_watch(&mut watches, args)
            }
            "e" => {
                println!("Happy debugging :)");
                break
            }
            _ => println!("unknown command: {:?}", input)
        }
    }
}

fn split_first_word(s: &str) -> (&str, &str) {
    let s = s.trim();

    match s.find(|ch: char| ch.is_whitespace()) {
        Some(pos) => (&s[..pos], s[pos..].trim_start()),
        None => (s, "")
    }
}

fn print_mem(cpu: &mut Cpu, args: &str) {
    let r = parse_hex(args);
    match r {
        Ok(addr) => println!("{}: {}", args, cpu.read_mem_debug(addr)),
        Err(_) => println!("invalid memory address: {:?}", args)
    }
}

fn add_watch(watches: &mut HashSet<u16>, args: &str) {
    let r = parse_hex(args);
    match r {
        Ok(addr) => { watches.insert(addr); },
        Err(_) => println!("invalid memory address: {:?}", args)
    }
}

fn parse_hex(inp: &str) -> Result<u16, &str> {
    let mut hex_str = inp.trim();
    if hex_str.is_empty() {
        return Result::Err("invalid input hex string");
    }
    if hex_str.starts_with("0x") {
        hex_str = &hex_str[2..];
    }
    let mut zero = "0".to_owned();
    if hex_str.len() % 2 != 0 {
        zero.push_str(hex_str);
        hex_str = &zero[..];
    }
    let addr_bytes = Vec::from_hex(hex_str).map_err(|_| "failed to parse hex")?;
    if addr_bytes.len() > 1 {
        Result::Ok((addr_bytes[0] as u16) << 8 | (addr_bytes[1] as u16))
    } else {
        Result::Ok(addr_bytes[0] as u16)
    }
}

fn print_watches(watches: &HashSet<u16>) {
    for addr in watches {
        println!("0x{}", hex::encode_upper(vec![(*addr >> 8) as u8, *addr as u8]));
    }
}

fn delete_watch(watches: &mut HashSet<u16>, args: &str) {
    let r = parse_hex(args);
    match r {
        Ok(addr) => { watches.remove(&addr); },
        Err(_) => println!("invalid memory address: {:?}", args)
    }
}<|MERGE_RESOLUTION|>--- conflicted
+++ resolved
@@ -50,7 +50,6 @@
     let sdl_controllers = sdl.game_controller().expect("Failed to get SDL game controllers");
     let mut controllers = vec![];
 
-<<<<<<< HEAD
     let sdl_audio = sdl.audio().expect("Failed to access SDL audio subsystem");
     let desired_spec = AudioSpecDesired {
         freq: Some(44100),
@@ -60,7 +59,6 @@
     let mut audio_queue = sdl_audio.open_queue(None, &desired_spec).expect("Failed to open audio queue");
     audio_queue.resume();
 
-=======
     run_emulator(cpu, &mut canvas, &mut sdl_events, &mut sdl_fps, &sdl_controllers, &mut controllers, false, None, &HashSet::new())
 }
 
@@ -69,7 +67,6 @@
     sdl_controllers: &GameControllerSubsystem, controllers: &mut Vec<GameController>, debug: bool,
     num_instrs: Option<usize>, watches: &HashSet<u16>
 ) {
->>>>>>> 0060b198
     let mut speed_multiplier: f32 = 1.0;
     let mut paused = false;
     let mut pause_next_frame = false;
@@ -214,10 +211,6 @@
             }
         }
 
-<<<<<<< HEAD
-        if !paused {
-            cpu.step_cycles((CYCLES_PER_FRAME as f32 * speed_multiplier) as usize, &mut audio_queue);
-=======
         match num_instrs {
             Some(n) => {
                 cpu.step_n(n, watches);
@@ -227,14 +220,14 @@
                 if !paused {
                     let should_break = cpu.step_cycles(
                         (CYCLES_PER_FRAME as f32 * speed_multiplier) as usize,
-                        watches
+                        &mut audio_queue,
+                        watches,
                     );
                     if should_break {
                         break 'main;
                     }
                 }
             },
->>>>>>> 0060b198
         }
 
         sdl_fps.delay();
