--- conflicted
+++ resolved
@@ -66,13 +66,8 @@
 
 fn run_emulator(
     cpu: &mut Cpu, canvas: &mut Canvas<Window>, sdl_events: &mut EventPump, sdl_fps: &mut FPSManager,
-<<<<<<< HEAD
     sdl_controllers: &GameControllerSubsystem, controllers: &mut Vec<GameController>, audio_queue: &mut AudioQueue<u8>,
-    debug: bool, num_instrs: Option<usize>, watches: &HashSet<u16>
-=======
-    sdl_controllers: &GameControllerSubsystem, controllers: &mut Vec<GameController>, debug: bool,
-    num_instrs: Option<usize>, watches: &HashSet<Watch>
->>>>>>> 68f34366
+    debug: bool, num_instrs: Option<usize>, watches: &HashSet<Watch>
 ) {
     let mut speed_multiplier: f32 = 1.0;
     let mut paused = false;
