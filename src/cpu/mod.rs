use crate::audio::Audio;
use crate::cart::Cart;
use crate::debug::{Watch, u16_to_hex, u8_to_hex};
use crate::gpu::Gpu;
use crate::interrupts::Interrupt;
use crate::joypad::Joypad;
use crate::timer::Timer;
use std::collections::HashSet;
use sdl2::audio::AudioQueue;
use enumflags2::BitFlags;
use log::{debug, info, log_enabled, trace, warn};
use self::inst::{Cond, Inst, Operand16, Operand8};
use self::registers::{Flag, Reg16, Reg8, Registers};

mod inst;
pub mod registers;

#[cfg(test)]
mod test;

// TODO: Refactor later to extract memory-related stuff out of the cpu module.
const WORK_RAM_SIZE: usize = 8 * 1024; // 8 KB
const HIGH_RAM_SIZE: usize = 127; // For the address range 0xFF80-0xFFFE (inclusive).

enum Dest {
    Mem8(u16),
    Reg8(Reg8),
    Mem16(u16, u16),
    Reg16(Reg16),
}

#[derive(Clone)]
pub struct Cpu {
    /// The core CPU registers.
    regs: Registers,

    /// Work RAM internal to the Game Boy, as opposed to external cartridge RAM. Limited to 8 KB in
    /// the original Game Boy.
    work_ram: Box<[u8]>,

    /// High RAM internal to the Game Boy. This is a small range of 127 bytes at 0xFF80-0xFFFE.
    high_ram: Box<[u8]>,

    /// The Game Boy timing registers
    timer: Timer,

    /// The graphics procession unit.
    pub gpu: Gpu,

    /// The player controller hardware.
    pub joypad: Joypad,

    /// Game cartridge.
    pub cart: Cart,

    /// The audio processing unit.
    pub audio: Audio,

    /// The opcode of the currently-executing instruction.
    current_opcode: u8,

    /// A running total of the number of cycles taken in execution so far.
    cycles: usize,

    /// True if interrupts can currently execute.
    interrupts_enabled: bool,

    /// True if the previous instruction was DI, which disables interrupts after the next
    /// instruction.
    pending_disable_interrupts: bool,

    /// True if the previous instruction was EI, which enables interrupts after the next
    /// instruction.
    pending_enable_interrupts: bool,

    /// The `IF` Interrupt Flags register accessed via I/O port 0xFF0F.
    interrupt_flags_register: BitFlags<Interrupt>,

    /// The `IE` Interrupt Enable register accessed via I/O port 0xFFFF.
    interrupt_enable_register: BitFlags<Interrupt>,

    /// Contains the 3 unused bits of the IE register, which nonetheless are read/write-able on the
    /// Game Boy.
    // TODO(solson): Refactor to combine this with the `interrupt_enable_register` field.
    interrupt_enable_unused_bits: u8,

    /// If the cpu is halted
    halted: bool,

    /// If the cpu is stopped
    stopped: bool,

    /// Symbolic information for more detailed debug output.
    // TODO(solson): Should we find another place to store this?
    pub debug_symbols: Option<crate::wla_symbols::WlaSymbols>,
}

impl Cpu {
    pub fn new(cart: Cart) -> Cpu {
        Cpu {
            regs: Registers::new(),
            work_ram: vec![0; WORK_RAM_SIZE].into_boxed_slice(),
            high_ram: vec![0; HIGH_RAM_SIZE].into_boxed_slice(),
            timer: Timer::new(),
            gpu: Gpu::new(),
            joypad: Joypad::new(),
            audio: Audio::new(),
            cart,
            current_opcode: 0,
            cycles: 0,
            interrupts_enabled: false,
            pending_disable_interrupts: false,
            pending_enable_interrupts: false,
            interrupt_flags_register: BitFlags::from(Interrupt::VBlank),
            interrupt_enable_register: BitFlags::empty(),
            interrupt_enable_unused_bits: 0,
            halted: false,
            stopped: false,
            debug_symbols: None,
        }
    }

    /// Keep executing instructions until more than the given number of cycles have passed.
    /// Returns true if we have hit a watch.
<<<<<<< HEAD
    pub fn step_cycles(&mut self, cycles: usize, audio_queue: &mut AudioQueue<u8>, watches: &HashSet<u16>) -> bool {
=======
    pub fn step_cycles(&mut self, cycles: usize, watches: &HashSet<Watch>) -> bool {
>>>>>>> 68f34366
        let mut curr_cycles: usize = 0;
        let check_watches = watches.len() > 0;
        while curr_cycles < cycles {
            let mut interrupts = BitFlags::empty();
            match self.step(false, check_watches, watches) {
                Some(step_cycles) => {
                    self.audio.step(step_cycles, audio_queue);
                    interrupts |= self.gpu.step(step_cycles);
                    interrupts |= self.timer.step(step_cycles);
                    interrupts |= self.joypad.step();
                    self.request_interrupts(interrupts);
                    curr_cycles += step_cycles;
                },
                None => return true,
            }
        }
        false
    }

    /// step n instructions forward.
    pub fn step_n(&mut self, n: usize, watches: &HashSet<Watch>) {
        let check_watches = n > 1;
        for _ in 0..n {
            let mut interrupts = BitFlags::empty();
            match self.step(true, check_watches, watches) {
                Some(step_cycles) => {
                    interrupts |= self.gpu.step(step_cycles);
                    interrupts |= self.timer.step(step_cycles);
                    interrupts |= self.joypad.step();
                    self.request_interrupts(interrupts);
                },
                None => break,
            }
        }
    }

    /// Execute a single instruction. Returns how many cycles it took and None if a watch is hit.
    fn step(&mut self, print_instr: bool, check_watches: bool, watches: &HashSet<Watch>) -> Option<usize> {
        let pending_enable_interrupts = self.pending_enable_interrupts;
        let pending_disable_interrupts = self.pending_disable_interrupts;
        self.pending_enable_interrupts = false;
        self.pending_disable_interrupts = false;
        self.handle_interrupts();

        if self.halted {
            return Some(4);
        }

        // Get the opcode for the current instruction and find the total instruction length.
        let base_pc = self.regs.pc.get();
        self.current_opcode = self.read_mem(base_pc);
        let instruction_len = inst::INSTRUCTION_LENGTH[self.current_opcode as usize];

        // Read the rest of the bytes of this instruction.
        let mut inst_bytes = [0u8; inst::MAX_INSTRUCTION_LENGTH];
        inst_bytes[0] = self.current_opcode;
        for i in 1..instruction_len {
            inst_bytes[i] = self.read_mem(base_pc.wrapping_add(i as u16));
        }

        // Update clock cycle count based on the current instruction.
        let cycles = if self.current_opcode == 0xCB {
            let opcode_after_cb = inst_bytes[1];
            inst::PREFIX_CB_BASE_CYCLES[opcode_after_cb as usize]
        } else {
            inst::BASE_CYCLES[self.current_opcode as usize]
        };

        // Decode the instruction.
        let inst = Inst::from_bytes(&inst_bytes[..instruction_len]);
        if print_instr {
            println!("PC=0x{:04X}: {:?}", base_pc, inst);
        }
        else {
            trace!("PC=0x{:04X}: {:?}", base_pc, inst);
        }
        if check_watches && self.is_watch_hit(inst, watches) {
            println!("BREAK: PC=0x{:04X}: {:?}", base_pc, inst);
            return None;
        }
        self.regs.pc += instruction_len as u16;

        self.execute(inst);

        if pending_enable_interrupts {
            self.interrupts_enabled = true;
        }

        if pending_disable_interrupts {
            self.interrupts_enabled = false;
        }

        Some(cycles)
    }

    fn handle_interrupts(&mut self) {
        use Interrupt::*;
        for &i in &[VBlank, Lcd, Timer, Serial, Joypad] {
            self.check_interrupt(i);
        }
        if self.interrupt_flags_register.contains(Joypad) {
            self.stopped = false;
        }
    }

    fn check_interrupt(&mut self, i: Interrupt) {
        let flagged = self.interrupt_flags_register.contains(i);
        let enabled = self.interrupt_enable_register.contains(i);
        if flagged { self.halted = false; }
        if self.interrupts_enabled && enabled && flagged {
            debug!("Handling interrupt {:?}", i);
            // TODO(solson): Use `call` or `call_restart`?
            self.push_stack(self.regs.pc.get());
            self.regs.pc.set(i.handler_addr());
            self.interrupt_flags_register.remove(i);
        }
    }

    pub fn request_interrupts(&mut self, interrupts: BitFlags<Interrupt>) {
        if log_enabled!(log::Level::Debug) {
            for i in interrupts.iter() {
                debug!("Requesting interrupt {:?}", i);
            }
        }
        self.interrupt_flags_register |= interrupts;
    }

    fn execute(&mut self, inst: Inst) {
        match inst {
            Inst::Nop => {}
            Inst::Stop => self.stopped = true,
            Inst::Halt => self.halted = true,
            Inst::Di => self.pending_disable_interrupts = true,
            Inst::Ei => self.pending_enable_interrupts = true,
            Inst::Jp(loc, cond) => self.jump(loc, cond),
            Inst::Jr(offset, cond) => self.jump_relative(offset, cond),
            Inst::Call(fn_addr, cond) => self.call(fn_addr, cond),
            Inst::Rst(addr) => self.call_restart(addr),
            Inst::Ret(cond) => self.ret(cond),
            Inst::Reti => {
                self.interrupts_enabled = true;
                self.ret(Cond::None);
            }
            Inst::Push(reg) => self.push(reg),
            Inst::Pop(reg) => self.pop(reg),
            Inst::Ld8(dest, src) => self.move_8(dest, src),
            Inst::Ld16(dest, src) => self.move_16(dest, src),
            Inst::LdHlSp(offset) => self.load_stack_addr_into_reg(offset, Reg16::HL),
            Inst::Inc8(n) => self.inc_8(n),
            Inst::Dec8(n) => self.dec_8(n),
            Inst::Inc16(n) => self.inc_16(n),
            Inst::Dec16(n) => self.dec_16(n),
            Inst::AddA(n) => self.add_accum(n),
            Inst::AddHl(n) => self.add_hl(n),
            Inst::AddSp(offset) => self.load_stack_addr_into_reg(offset, Reg16::SP),
            Inst::AdcA(n) => self.add_accum_with_carry(n),
            Inst::Sub(n) => self.sub_accum(n),
            Inst::SbcA(n) => self.sub_accum_with_carry(n),
            Inst::And(n) => self.and_accum(n),
            Inst::Xor(n) => self.xor_accum(n),
            Inst::Or(n) => self.or_accum(n),
            Inst::Cp(n) => self.compare_accum(n),
            Inst::Rlc(n) => self.rotate_left_circular(n, true),
            Inst::Rl(n) => self.rotate_left(n, true),
            Inst::Rrc(n) => self.rotate_right_circular(n, true),
            Inst::Rr(n) => self.rotate_right(n, true),
            Inst::Rlca => self.rotate_left_circular(Operand8::Reg8(Reg8::A), false),
            Inst::Rla => self.rotate_left(Operand8::Reg8(Reg8::A), false),
            Inst::Rrca => self.rotate_right_circular(Operand8::Reg8(Reg8::A), false),
            Inst::Rra => self.rotate_right(Operand8::Reg8(Reg8::A), false),
            Inst::Sla(n) => self.shift_left_arith(n),
            Inst::Sra(n) => self.shift_right_arith(n),
            Inst::Srl(n) => self.shift_right_logical(n),
            Inst::Swap(n) => self.swap(n),
            Inst::Bit(bit, n) => self.test_bit(bit, n),
            Inst::Res(bit, n) => self.reset_bit(bit, n),
            Inst::Set(bit, n) => self.set_bit(bit, n),
            Inst::Daa => self.decimal_adjust_accum(),
            Inst::Cpl => self.complement_accum(),
            Inst::Ccf => self.complement_carry_flag(),
            Inst::Scf => self.set_carry_flag(),
            Inst::Invalid(opcode) => panic!("tried to execute invalid opcode {:#X}", opcode),
        }
    }

    /// The `Inst::Jp` instruction.
    ///
    /// Jump to the specified address if the condition is met.
    fn jump(&mut self, addr: Operand16, cond: Cond) {
        let addr_val = self.get_operand_16(addr);
        if self.check_cond_and_update_cycles(cond) {
            // TODO(solson): Deduplicate this code with the block in `call`.
            if log_enabled!(log::Level::Trace) {
                if let Some(symbols) = &self.debug_symbols {
                    let rom_addr = crate::wla_symbols::RomAddr { bank: 1, addr: addr_val };
                    match symbols.labels.get(&rom_addr) {
                        Some(name) => trace!("tailcalling function {} at 0x{:04X}", name, addr_val),
                        None => trace!("tailcalling unknown function at 0x{:04X}", addr_val)
                    }
                }
            }

            self.regs.pc.set(addr_val);
        }
    }

    /// The `Inst::Jr` instruction.
    ///
    /// Increment the program counter by the given offset if the condition is met.
    fn jump_relative(&mut self, offset: i8, cond: Cond) {
        if self.check_cond_and_update_cycles(cond) {
            self.regs.pc += offset;
        }
    }

    /// The `Inst::Call` instruction.
    ///
    /// Call a subroutine if the condition is met.
    fn call(&mut self, fn_addr: u16, cond: Cond) {
        if self.check_cond_and_update_cycles(cond) {
            if log_enabled!(log::Level::Trace) {
                if let Some(symbols) = &self.debug_symbols {
                    // TODO(solson): Fix this harded bank number. (It's not exactly clear to me how
                    // to interpret the WLA DX symbol file bank numbers yet.)
                    let rom_addr = crate::wla_symbols::RomAddr { bank: 1, addr: fn_addr };
                    match symbols.labels.get(&rom_addr) {
                        Some(name) => trace!("calling function {} at 0x{:04X}", name, fn_addr),
                        None => trace!("calling unknown function at 0x{:04X}", fn_addr)
                    }
                }
            }

            // The return address is the address of the instruction after the call.
            self.push_stack(self.regs.pc.get());
            self.regs.pc.set(fn_addr);
        }
    }

    /// The `Inst::Rst` instruction.
    ///
    /// Call the "restart" function at the given address.
    fn call_restart(&mut self, addr: u8) {
        // TODO(solson): Use `call` function?
        self.push_stack(self.regs.pc.get());
        self.regs.pc.set(addr as u16);
    }

    /// The `Inst::Ret` instruction.
    fn ret(&mut self, cond: Cond) {
        if self.check_cond_and_update_cycles(cond) {
            let return_addr = self.pop_stack();
            self.regs.pc.set(return_addr);
        }
    }

    /// The `Inst::Push` instruction.
    fn push(&mut self, reg: Reg16) {
        self.push_stack(self.regs.get_16(reg));
    }

    /// The `Inst::Pop` instruction.
    fn pop(&mut self, reg: Reg16) {
        let val = self.pop_stack();
        self.regs.set_16(reg, val);
    }

    /// The 8-bit `Inst::Ld` instruction.
    ///
    /// Move 8 bits from `src` and store them into `dest`.
    fn move_8(&mut self, dest: Operand8, src: Operand8) {
        let val = self.get_operand_8(src);
        self.set_operand_8(dest, val);
    }

    /// The 16-bit `Inst::Ld` instruction.
    ///
    /// Move 16 bits from `src` and store them into `dest`.
    fn move_16(&mut self, dest: Operand16, src: Operand16) {
        self.set_operand_16(dest, self.get_operand_16(src));
    }

    /// The `Inst::LdHlSp` and `Inst::AddSp` instructions.
    ///
    /// Loads the stack pointer plus an 8-bit signed value into the specified register.
    fn load_stack_addr_into_reg(&mut self, offset: i8, dest: Reg16) {
        let sp = self.regs.sp.get();
        let val = (sp as i32 + offset as i32) as u16;
        self.regs.set_16(dest, val);
        self.set_flag(Flag::Zero, false);
        self.set_flag(Flag::Sub, false);
        // TODO(wcarlson): Potential bugs in this section. Unsure if these implementations are
        // correct
        warn!("executing LdHlSp or AddSp which may be buggy");
        if offset >= 0 {
            self.set_flag(Flag::HalfCarry, get_add_half_carry((sp & 0xFF) as u8, offset as u8));
            self.set_flag(Flag::Carry, (sp & 0xFF) as u16 + offset as u16 > 0xFF);
        } else {
            self.set_flag(Flag::HalfCarry, get_sub_half_carry((val & 0xFF) as u8, (sp & 0xFF) as u8));
            self.set_flag(Flag::Carry, (val & 0xFF) <= (sp & 0xFF)); // Uncertain about this
        }
    }

    /// The 8-bit `Inst::Inc` instruction.
    fn inc_8(&mut self, n: Operand8) {
        let old_val = self.get_operand_8(n);
        let new_val = old_val.wrapping_add(1);
        self.set_operand_8(n, new_val);
        self.set_flag(Flag::Zero, new_val == 0);
        self.set_flag(Flag::Sub, false);
        self.set_flag(Flag::HalfCarry, get_add_half_carry(old_val, 1));
    }

    /// The 8-bit `Inst::Dec` instruction.
    fn dec_8(&mut self, n: Operand8) {
        let old_val = self.get_operand_8(n);
        let new_val = old_val.wrapping_sub(1);
        self.set_operand_8(n, new_val);
        self.set_flag(Flag::Zero, new_val == 0);
        self.set_flag(Flag::Sub, true);
        self.set_flag(Flag::HalfCarry, get_sub_half_carry(old_val, 1));
    }

    /// The 16-bit `Inst::Inc` instruction.
    fn inc_16(&mut self, n: Operand16) {
        let val = self.get_operand_16(n).wrapping_add(1);
        self.set_operand_16(n, val);
    }

    /// The 16-bit `Inst::Dec` instruction.
    fn dec_16(&mut self, n: Operand16) {
        let val = self.get_operand_16(n).wrapping_sub(1);
        self.set_operand_16(n, val);
    }

    /// The `Inst::AddA` instruction
    fn add_accum(&mut self, n: Operand8) {
        let accum = self.regs.a;
        let n_val = self.get_operand_8(n);
        let (new_accum, carry) = accum.overflowing_add(n_val);
        self.regs.a = new_accum;
        self.set_flag(Flag::Zero, new_accum == 0);
        self.set_flag(Flag::Sub, false);
        self.set_flag(Flag::HalfCarry, get_add_half_carry(accum, n_val));
        self.set_flag(Flag::Carry, carry);
    }

    /// The `Inst::AddHl` instruction
    fn add_hl(&mut self, n: Operand16) {
        let old_hl = self.regs.hl.get();
        let n_val = self.get_operand_16(n);
        let (new_hl, carry) = old_hl.overflowing_add(n_val);
        self.regs.hl.set(new_hl);
        self.set_flag(Flag::Sub, false);
        self.set_flag(Flag::HalfCarry, get_add_half_carry_high(old_hl, n_val));
        self.set_flag(Flag::Carry, carry);
    }

    /// The `Inst::AdcA` instruction
    fn add_accum_with_carry(&mut self, n: Operand8) {
        let accum = self.regs.a;
        let n_val = self.get_operand_8(n);
        let carry_val = self.get_flag(Flag::Carry) as u8;
        let (midway_accum, midway_carry) = accum.overflowing_add(n_val);
        let (final_accum, final_carry) = midway_accum.overflowing_add(carry_val);
        self.regs.a = final_accum;
        self.set_flag(Flag::Zero, final_accum == 0);
        self.set_flag(Flag::Sub, false);
        let half_carry = get_add_half_carry(accum, n_val) ||
            get_add_half_carry(midway_accum, carry_val);
        self.set_flag(Flag::HalfCarry, half_carry);
        self.set_flag(Flag::Carry, midway_carry || final_carry);
    }

    /// The `Inst::Sub` instruction
    fn sub_accum(&mut self, n: Operand8) {
        let accum = self.regs.a;
        let n_val = self.get_operand_8(n);
        let (new_accum, carry) = accum.overflowing_sub(n_val);
        self.regs.a = new_accum;
        self.set_flag(Flag::Zero, new_accum == 0);
        self.set_flag(Flag::Sub, true);
        self.set_flag(Flag::HalfCarry, get_sub_half_carry(accum, n_val));
        self.set_flag(Flag::Carry, carry);
    }

    /// The `Inst::SbcA` instruction
    fn sub_accum_with_carry(&mut self, n: Operand8) {
        let accum = self.regs.a;
        let n_val = self.get_operand_8(n);
        let carry_val = self.get_flag(Flag::Carry) as u8;
        let (midway_accum, midway_carry) = accum.overflowing_sub(n_val);
        let (final_accum, final_carry) = midway_accum.overflowing_sub(carry_val);
        self.regs.a = final_accum;
        self.set_flag(Flag::Zero, final_accum == 0);
        self.set_flag(Flag::Sub, true);
        let half_carry = get_sub_half_carry(accum, n_val) ||
            get_sub_half_carry(midway_accum, carry_val);
        self.set_flag(Flag::HalfCarry, half_carry);
        self.set_flag(Flag::Carry, midway_carry || final_carry);
    }

    /// The `Inst::And` instruction.
    fn and_accum(&mut self, n: Operand8) {
        self.regs.a &= self.get_operand_8(n);
        self.set_flag(Flag::Zero, self.regs.a == 0);
        self.set_flag(Flag::Sub, false);
        self.set_flag(Flag::HalfCarry, true);
        self.set_flag(Flag::Carry, false);
    }

    /// The `Inst::Xor` instruction.
    fn xor_accum(&mut self, n: Operand8) {
        self.regs.a ^= self.get_operand_8(n);
        self.set_flag(Flag::Zero, self.regs.a == 0);
        self.set_flag(Flag::Sub, false);
        self.set_flag(Flag::HalfCarry, false);
        self.set_flag(Flag::Carry, false);
    }

    /// The `Inst::Or` instruction.
    fn or_accum(&mut self, n: Operand8) {
        self.regs.a |= self.get_operand_8(n);
        self.set_flag(Flag::Zero, self.regs.a == 0);
        self.set_flag(Flag::Sub, false);
        self.set_flag(Flag::HalfCarry, false);
        self.set_flag(Flag::Carry, false);
    }

    /// The `Inst::Cp` instruction.
    fn compare_accum(&mut self, n: Operand8) {
        let left = self.regs.a;
        let right = self.get_operand_8(n);
        self.set_flag(Flag::Zero, left == right);
        self.set_flag(Flag::Sub, true);
        self.set_flag(Flag::HalfCarry, get_sub_half_carry(left, right));
        self.set_flag(Flag::Carry, left < right);
    }

    /// The `Inst::Rlc` instruction.
    fn rotate_left_circular(&mut self, n: Operand8, set_zero_flag: bool) {
        let old_val = self.get_operand_8(n);
        let new_val = old_val.rotate_left(1);
        self.set_operand_8(n, new_val);
        self.set_flag(Flag::Zero, set_zero_flag && new_val == 0);
        self.set_flag(Flag::Sub, false);
        self.set_flag(Flag::HalfCarry, false);
        self.set_flag(Flag::Carry, old_val & 0x80 != 0);
    }

    /// The `Inst::Rl` instruction.
    fn rotate_left(&mut self, n: Operand8, set_zero_flag: bool) {
        let old_val = self.get_operand_8(n);
        let old_carry = self.get_flag(Flag::Carry) as u8;
        let new_val = (old_val << 1) | old_carry;
        self.set_operand_8(n, new_val);
        self.set_flag(Flag::Zero, set_zero_flag && new_val == 0);
        self.set_flag(Flag::Sub, false);
        self.set_flag(Flag::HalfCarry, false);
        self.set_flag(Flag::Carry, old_val & 0x80 != 0);
    }

    /// The `Inst::Rrc` instruction.
    fn rotate_right_circular(&mut self, n: Operand8, set_zero_flag: bool) {
        let old_val = self.get_operand_8(n);
        let new_val = old_val.rotate_right(1);
        self.set_operand_8(n, new_val);
        self.set_flag(Flag::Zero, set_zero_flag && new_val == 0);
        self.set_flag(Flag::Sub, false);
        self.set_flag(Flag::HalfCarry, false);
        self.set_flag(Flag::Carry, old_val & 0x01 != 0);
    }

    /// The `Inst::Rr` instruction.
    fn rotate_right(&mut self, n: Operand8, set_zero_flag: bool) {
        let old_val = self.get_operand_8(n);
        let old_carry = self.get_flag(Flag::Carry) as u8;
        let new_val = (old_carry << 7) | (old_val >> 1);
        self.set_operand_8(n, new_val);
        self.set_flag(Flag::Zero, set_zero_flag && new_val == 0);
        self.set_flag(Flag::Sub, false);
        self.set_flag(Flag::HalfCarry, false);
        self.set_flag(Flag::Carry, old_val & 0x01 != 0);
    }

    /// The `Inst::Sla` instruction.
    fn shift_left_arith(&mut self, n: Operand8) {
        let old_val = self.get_operand_8(n);
        let new_val = old_val << 1;
        self.set_operand_8(n, new_val);
        self.set_flag(Flag::Zero, new_val == 0);
        self.set_flag(Flag::Sub, false);
        self.set_flag(Flag::HalfCarry, false);
        self.set_flag(Flag::Carry, old_val & 0x80 != 0);
    }

    /// The `Inst::Sra` instruction.
    fn shift_right_arith(&mut self, n: Operand8) {
        let old_val = self.get_operand_8(n);
        let high_bit = old_val & 0x80;
        let new_val = (old_val >> 1) | high_bit;
        self.set_operand_8(n, new_val);
        self.set_flag(Flag::Zero, new_val == 0);
        self.set_flag(Flag::Sub, false);
        self.set_flag(Flag::HalfCarry, false);
        self.set_flag(Flag::Carry, old_val & 0x01 != 0);
    }

    /// The `Inst::Srl` instruction.
    fn shift_right_logical(&mut self, n: Operand8) {
        let old_val = self.get_operand_8(n);
        let new_val = old_val >> 1;
        self.set_operand_8(n, new_val);
        self.set_flag(Flag::Zero, new_val == 0);
        self.set_flag(Flag::Sub, false);
        self.set_flag(Flag::HalfCarry, false);
        self.set_flag(Flag::Carry, old_val & 0x01 != 0);
    }

    /// The `Inst::Swap` instruction.
    fn swap(&mut self, n: Operand8) {
        let old_val = self.get_operand_8(n);
        let new_val = old_val.rotate_right(4);
        self.set_operand_8(n, new_val);
        self.set_flag(Flag::Zero, new_val == 0);
        self.set_flag(Flag::Sub, false);
        self.set_flag(Flag::HalfCarry, false);
        self.set_flag(Flag::Carry, false);
    }

    /// The `Inst::Bit` instruction.
    fn test_bit(&mut self, bit: u8, n: Operand8) {
        let is_zero = self.get_operand_8(n) & (1 << bit) == 0;
        self.set_flag(Flag::Zero, is_zero);
        self.set_flag(Flag::Sub, false);
        self.set_flag(Flag::HalfCarry, true);
    }

    /// The `Inst::Res` instruction.
    fn reset_bit(&mut self, bit: u8, n: Operand8) {
        let val = self.get_operand_8(n) & !(1 << bit);
        self.set_operand_8(n, val);
    }

    /// The `Inst::Set` instruction.
    fn set_bit(&mut self, bit: u8, n: Operand8) {
        let val = self.get_operand_8(n) | (1 << bit);
        self.set_operand_8(n, val);
    }

    /// The `Inst::Daa` instruction.
    fn decimal_adjust_accum(&mut self) {
        let half_carry = self.get_flag(Flag::HalfCarry);
        let carry = self.get_flag(Flag::Carry);
        let sub = self.get_flag(Flag::Sub);

        let mut accum = self.regs.a;
        let mut set_carry = false;
        let mut correction = 0;

        if half_carry || (!sub && accum & 0x0F > 0x09) {
            correction |= 0x6;
        }

        if carry || (!sub && accum > 0x99) {
            correction |= 0x60;
            set_carry = true;
        }

        accum = if sub {
            accum.wrapping_sub(correction)
        } else {
            accum.wrapping_add(correction)
        };

        self.regs.a = accum;
        self.set_flag(Flag::HalfCarry, false);
        self.set_flag(Flag::Carry, set_carry);
        self.set_flag(Flag::Zero, accum == 0);
    }

    /// The `Inst::Cpl` instruction.
    fn complement_accum(&mut self) {
        self.regs.a = !self.regs.a;
        self.set_flag(Flag::Sub, true);
        self.set_flag(Flag::HalfCarry, true);
    }

    /// The `Inst::Ccf` instruction.
    fn complement_carry_flag(&mut self) {
        let carry = !self.get_flag(Flag::Carry);
        self.set_flag(Flag::Sub, false);
        self.set_flag(Flag::HalfCarry, false);
        self.set_flag(Flag::Carry, carry);
    }

    /// The `Inst::Scf` instruction.
    fn set_carry_flag(&mut self) {
        self.set_flag(Flag::Sub, false);
        self.set_flag(Flag::HalfCarry, false);
        self.set_flag(Flag::Carry, true);
    }

    /// If the given condition is met, increment the cycle count accordingly and return true.
    fn check_cond_and_update_cycles(&mut self, cond: Cond) -> bool {
        let condition_met = self.is_cond_met(cond);
        if condition_met {
            self.cycles += inst::CONDITIONAL_CYCLES[self.current_opcode as usize];
        }
        condition_met
    }

    /// Return true if the given condition is met.
    fn is_cond_met(&self, cond: Cond) -> bool {
        match cond {
            Cond::None => true,
            Cond::Zero => self.get_flag(Flag::Zero),
            Cond::NotZero => !self.get_flag(Flag::Zero),
            Cond::Carry => self.get_flag(Flag::Carry),
            Cond::NotCarry => !self.get_flag(Flag::Carry),
        }
    }

    fn push_stack(&mut self, val: u16) {
        self.regs.sp -= 2u16;
        self.write_mem_16(self.regs.sp.get(), val);
    }

    fn pop_stack(&mut self) -> u16 {
        let addr = self.regs.sp.get();
        self.regs.sp += 2u16;
        self.read_mem_16(addr)
    }

    fn set_flag(&mut self, flag: Flag, val: bool) {
        if val {
            self.regs.f.insert(flag);
        } else {
            self.regs.f.remove(flag);
        }
    }

    fn get_flag(&self, flag: Flag) -> bool {
        self.regs.f.contains(flag)
    }

    /// Get the value of the given 8-bit operand.
    ///
    /// NOTE: Accessing some operands has side effects, so you should not call this twice on a
    /// given operand.
    fn get_operand_8(&mut self, src: Operand8) -> u8 {
        match src {
            Operand8::Imm8(val) => val,
            Operand8::Reg8(reg) => self.regs.get_8(reg),
            Operand8::MemImm(loc) => self.read_mem(loc),
            Operand8::MemReg(reg) => self.read_mem(self.regs.get_16(reg)),
            Operand8::MemHighImm(offset) => self.read_mem(0xFF00 | offset as u16),
            Operand8::MemHighC => self.read_mem(0xFF00 | self.regs.bc.low() as u16),
            Operand8::MemHlPostInc => {
                let val = self.read_mem(self.regs.hl.get());
                self.regs.hl += 1u16;
                val
            }
            Operand8::MemHlPostDec => {
                let val = self.read_mem(self.regs.hl.get());
                self.regs.hl -= 1u16;
                val
            }
        }
    }

    /// Set the value of the given 8-bit operand.
    ///
    /// NOTE: Accessing some operands has side effects, so you should not call this twice on a
    /// given operand.
    fn set_operand_8(&mut self, dest: Operand8, val: u8) {
        match dest {
            Operand8::Imm8(_) => panic!("Attempt to store to an 8-bit immediate value"),
            Operand8::Reg8(reg) => self.regs.set_8(reg, val),
            Operand8::MemImm(loc) => self.write_mem(loc, val),
            Operand8::MemReg(reg) => self.write_mem(self.regs.get_16(reg), val),
            Operand8::MemHighImm(offset) => self.write_mem(0xFF00 | offset as u16, val),
            Operand8::MemHighC => self.write_mem(0xFF00 | self.regs.bc.low() as u16, val),
            Operand8::MemHlPostInc => {
                self.write_mem(self.regs.hl.get(), val);
                self.regs.hl += 1u16;
            }
            Operand8::MemHlPostDec => {
                self.write_mem(self.regs.hl.get(), val);
                self.regs.hl -= 1u16;
            }
        }
    }

    fn get_operand_16(&self, src: Operand16) -> u16 {
        match src {
            Operand16::Imm16(val) => val,
            Operand16::Reg16(reg) => self.regs.get_16(reg),
            Operand16::MemImm16(_) => panic!("no Game Boy CPU instruction actually uses this"),
        }
    }

    fn set_operand_16(&mut self, dest: Operand16, val: u16) {
        match dest {
            Operand16::Imm16(_) => panic!("Attempt to store to a 16-bit immediate value"),
            Operand16::Reg16(reg) => self.regs.set_16(reg, val),
            Operand16::MemImm16(addr) => self.write_mem_16(addr, val),
        }
    }

    pub fn read_mem_debug(&self, addr: u16) -> u8 {
        self.read_mem(addr)
    }

    fn read_mem(&self, addr: u16) -> u8 {
        let val = match addr {
            // First 16KB is ROM Bank 00 (in cartridge, fixed at bank 00)
            // Second 16KB are ROM Banks 01..NN (in cartridge, switchable bank number)
            0x0000...0x7FFF => self.cart.read(addr),

            // 8KB Video RAM (VRAM) (switchable bank 0-1 in CGB Mode)
            0x8000...0x9FFF => {
                let i = (addr - 0x8000) as usize;
                self.gpu.read_vram(i)
            }

            // 8KB External RAM (in cartridge, switchable bank, if any)
            0xA000...0xBFFF => self.cart.read(addr),

            // C000-CFFF: 4KB Work RAM Bank 0 (WRAM)
            // D000-DFFF: 4KB Work RAM Bank 1 (WRAM) (switchable bank 1-7 in CGB Mode)
            //
            // NOTE: Since we don't support CGB mode yet, there is no switching and we handle this
            // like a contiguous 8KB block.
            0xC000...0xDFFF => {
                let i = (addr - 0xC000) as usize;
                self.work_ram[i]
            }

            // Same as C000-DDFF (ECHO) (typically not used)
            0xE000...0xFDFF => self.read_mem(addr - 0xE000 + 0xC000),

            // Sprite Attribute Table (OAM)
            0xFE00...0xFE9F => {
                let i = (addr - 0xFE00) as usize;
                self.gpu.read_sprite_ram(i)
            }

            // Not Usable
            //
            // This part of the address space is not connected to any hardware, but some games do
            // reads here. The result is 0xFF, the default value for the Game Boy data bus.
            0xFEA0...0xFEFF => 0xFF,

            // I/O Ports
            0xFF00...0xFF7F => self.read_io_port(addr as u8),

            // High RAM (HRAM)
            0xFF80...0xFFFE => {
                let i = (addr - 0xFF80) as usize;
                self.high_ram[i]
            }

            // Interrupt Enable Register
            // The top 3 bits are unused and always 1.
            0xFFFF => {
                (self.interrupt_enable_unused_bits & 0b1110_0000) |
                    self.interrupt_enable_register.bits()
            }
        };

        trace!("read(0x{:04X}) => 0x{:02X}", addr, val);

        val
    }

    fn write_mem(&mut self, addr: u16, val: u8) {
        trace!("write(0x{:04X}, 0x{:02X})", addr, val);

        match addr {
            // 32KB cartridge write
            0x0000...0x7FFF => self.cart.write(addr, val),

            // 8KB Video RAM (VRAM) (switchable bank 0-1 in CGB Mode)
            0x8000...0x9FFF => {
                let i = (addr - 0x8000) as usize;
                self.gpu.write_vram(i, val);
            }

            // 8KB External RAM (in cartridge, switchable bank, if any)
            0xA000...0xBFFF => self.cart.write(addr, val),

            // C000-CFFF: 4KB Work RAM Bank 0 (WRAM)
            // D000-DFFF: 4KB Work RAM Bank 1 (WRAM) (switchable bank 1-7 in CGB Mode)
            //
            // NOTE: Since we don't support CGB mode yet, there is no switching and we handle this
            // like a contiguous 8KB block.
            0xC000...0xDFFF => {
                let i = (addr - 0xC000) as usize;
                self.work_ram[i] = val;
            }

            // Same as C000-DDFF (ECHO) (typically not used)
            0xE000...0xFDFF => self.write_mem(addr - 0xE000 + 0xC000, val),

            // Sprite Attribute Table (OAM). TODO: Can only write during H-Blank or V-Blank phase
            0xFE00...0xFE9F => {
                let i = (addr - 0xFE00) as usize;
                self.gpu.write_sprite_ram(i, val);
            }

            // Not Usable
            //
            // This part of the address space is not connected to any hardware, but some games do
            // writes here (I'm looking at you, Tetris). They are to be silently ignored.
            0xFEA0...0xFEFF => {}

            // I/O Ports
            0xFF00...0xFF7F => self.write_io_port(addr as u8, val),

            // High RAM (HRAM)
            0xFF80...0xFFFE => {
                let i = (addr - 0xFF80) as usize;
                self.high_ram[i] = val;
            }

            // Interrupt Enable Register
            0xFFFF => {
                self.interrupt_enable_register = BitFlags::from_bits_truncate(val);
                self.interrupt_enable_unused_bits = val & 0b1110_0000;
            }
        }
    }

    fn read_mem_16(&mut self, addr: u16) -> u16 {
        let low = self.read_mem(addr);
        let high = self.read_mem(addr.wrapping_add(1));
        u16::from_le_bytes([low, high])
    }

    fn write_mem_16(&mut self, addr: u16, val: u16) {
        let [low, high] = val.to_le_bytes();
        self.write_mem(addr, low);
        self.write_mem(addr.wrapping_add(1), high);
    }

    fn read_io_port(&self, port: u8) -> u8 {
        let warn_unimplemented = |desc| {
            warn!("unimplemented: read from {} I/O port FF{:02X}; returning 0xFF", desc, port);
            0xFF
        };

        match port {
            0x00 => self.joypad.read_reg(),
            0x01...0x02 => warn_unimplemented("serial"),
            0x04...0x07 => self.timer.read_reg(port),
            // The top 3 bits are unused and always 1.
            0x0F => 0b1110_0000 | self.interrupt_flags_register.bits(),
            0x10...0x14 | 0x16...0x19 | 0x20...0x26 => warn_unimplemented("sound"),
            0x1A...0x1E => self.audio.read_reg(port),
            0x30...0x3F => self.audio.read_reg(port),
            0x40...0x45 | 0x47...0x4B => self.gpu.read_reg(port),

            // Cannot read from DMA transfer register.
            // TODO(solson): Should it return 0xFF like most other inaccessible registers?
            0x46 => 0,

            // Unmapped I/O ports always return all bits high.
            0x03 | 0x08...0x0E | 0x15 | 0x1F | 0x27...0x2F | 0x4C...0x7F => 0xFF,

            _ => panic!("unimplemented: read from I/O port FF{:02X}", port),
        }
    }

    fn write_io_port(&mut self, port: u8, val: u8) {
        let warn_unimplemented = |desc| {
            warn!(
                "unimplemented: write to {} I/O port FF{:02X}: 0x{2:02X} / 0b{2:08b} / {2}",
                desc, port, val
            );
        };

        match port {
            0x00 => self.joypad.write_reg(val),
            0x01...0x02 => warn_unimplemented("serial"),
            0x04...0x07 => self.timer.write_reg(port, val),
            0x0F => self.interrupt_flags_register = BitFlags::from_bits_truncate(val),
            0x10...0x14 | 0x16...0x19 | 0x20...0x26 => warn_unimplemented("sound"),
            0x1A...0x1E => self.audio.write_reg(port, val),
            0x30...0x3F => self.audio.write_reg(port, val),
            0x40...0x45 | 0x47...0x4B => self.gpu.write_reg(port, val),

            // DMA Transfer - Takes 160 microseconds to complete. During this time, only HRAM can
            // be accessed.
            // TODO(solson): Actually implement the HRAM memory restriction, and make OAM happen
            // over time rather than in a single instant.
            0x46 => {
                info!("DMA TRANSFER START");
                let start_addr: u16 = val as u16 * 0x100; // Addresses are from 0xXX00 - 0xXX9F
                for i in 0..0xA0 {
                    self.write_mem(0xFE00 + i, self.read_mem(start_addr + i))
                }
            }

            // Unmapped I/O ports always ignore writes.
            0x03 | 0x08...0x0E | 0x15 | 0x1F | 0x27...0x2F | 0x4C...0x7F => {}

            _ => panic!("unimplemented: write to I/O port FF{:02X}", port),
        }
    }

    fn is_watch_hit(&self, inst: Inst, watches: &HashSet<Watch>) -> bool {
        match inst {
            Inst::Ld8(n, _) | Inst::Inc8(n) | Inst::Dec8(n) | Inst::Rlc(n) | Inst::Rl(n)
            | Inst::Rrc(n) | Inst::Rr(n) | Inst::Sla(n) | Inst::Sra(n) | Inst::Srl(n)
            | Inst::Swap(n) | Inst::Res(_, n) | Inst::Set(_, n) => {
                if let Some(dest) = self.get_operand_8_dest(n) {
                    match dest {
                        Dest::Reg8(reg) => return watches.contains(&Watch::Reg8(reg)),
                        Dest::Mem8(addr) => {
                            for watch in watches {
                                match watch {
                                    Watch::Mem(watch_addr) => if addr == *watch_addr { return true; },
                                    Watch::MemRange(start, end) => if addr >= *start && addr <= *end { return true; },
                                    _ => {},
                                }
                            }
                        },
                        _ => panic!("Invalid operand 8 destination"),
                    }
                }
            },
            Inst::Ld16(n, _) | Inst::Inc16(n) | Inst::Dec16(n) => {
                if let Some(dest) = self.get_operand_16_dest(n) {
                    match dest {
                        Dest::Reg16(reg) => return watches.contains(&Watch::Reg16(reg)),
                        Dest::Mem16(first, second) => {
                            for watch in watches {
                                match watch {
                                    Watch::Mem(watch_addr) => {
                                        if first == *watch_addr || second == *watch_addr {
                                            return true;
                                        }
                                    },
                                    Watch::MemRange(start, end) => {
                                        if (first >= *start && first <= *end) || (second >= *start && second <= *end) {
                                            return true;
                                        }
                                    },
                                    _ => {},
                                }
                            }
                        }
                        _ => panic!("Invalid operand 8 destination"),
                    }
                }
            },
            _ => {},
        }
        false
    }

    fn get_operand_8_dest(&self, dest: Operand8) -> Option<Dest> {
        match dest {
            Operand8::MemImm(loc) => Some(Dest::Mem8(loc)),
            Operand8::MemReg(reg) => Some(Dest::Mem8(self.regs.get_16(reg))),
            Operand8::MemHighImm(offset) => Some(Dest::Mem8(0xFF00 | offset as u16)),
            Operand8::MemHighC => Some(Dest::Mem8(0xFF00 | self.regs.bc.low() as u16)),
            Operand8::MemHlPostInc => Some(Dest::Mem8(self.regs.hl.get())),
            Operand8::MemHlPostDec => Some(Dest::Mem8(self.regs.hl.get())),
            Operand8::Reg8(reg) => Some(Dest::Reg8(reg)),
            _ => None,
        }
    }

    fn get_operand_16_dest(&self, dest: Operand16) -> Option<Dest> {
        match dest {
            Operand16::MemImm16(addr) => Some(Dest::Mem16(addr, addr.wrapping_add(1))),
            Operand16::Reg16(reg) => Some(Dest::Reg16(reg)),
            _ => None
        }
    }

    /// Print the values of each register
    pub fn print_regs(&self) {
        println!(
            "A:     {}\t0x{}\n\
             B:     {}\t0x{}\n\
             C:     {}\t0x{}\n\
             D:     {}\t0x{}\n\
             E:     {}\t0x{}\n\
             F:     {}\n\
             H:     {}\t0x{}\n\
             L:     {}\t0x{}\n\
             SP:    {}\t0x{}\n\
             PC:    {}\t0x{}",
            self.regs.get_8(Reg8::A), u8_to_hex(self.regs.get_8(Reg8::A)),
            self.regs.get_8(Reg8::B), u8_to_hex(self.regs.get_8(Reg8::B)),
            self.regs.get_8(Reg8::C), u8_to_hex(self.regs.get_8(Reg8::C)),
            self.regs.get_8(Reg8::D), u8_to_hex(self.regs.get_8(Reg8::D)),
            self.regs.get_8(Reg8::E), u8_to_hex(self.regs.get_8(Reg8::E)),
            format!("{:#06b}", self.regs.f.bits() >> 4),
            self.regs.get_8(Reg8::H), u8_to_hex(self.regs.get_8(Reg8::H)),
            self.regs.get_8(Reg8::L), u8_to_hex(self.regs.get_8(Reg8::L)),
            self.regs.get_16(Reg16::SP), u16_to_hex(self.regs.get_16(Reg16::SP)),
            self.regs.get_16(Reg16::PC), u16_to_hex(self.regs.get_16(Reg16::PC))
        );
    }
}

/// Returns true if `left + right` should set the half-carry flag, i.e. it requires a carry
/// from bit 3 into bit 4.
fn get_add_half_carry(left: u8, right: u8) -> bool {
    (left & 0xF) + (right & 0xF) > 0xF
}

/// Returns true if `left - right` should set the half-carry flag, i.e. it requires a borrow
/// from bit 4 into bit 3.
fn get_sub_half_carry(left: u8, right: u8) -> bool {
    (left & 0xF) < (right & 0xF)
}

/// Returns true if `left + right` should set the half-carry flag, i.e. it requires a carry
/// from bit 11 into bit 12.
///
/// This is for 16-bit adds, where the half-carry is set based on the halfway point of the high
/// byte.
fn get_add_half_carry_high(left: u16, right: u16) -> bool {
    (left & 0xFFF) + (right & 0xFFF) > 0xFFF
}<|MERGE_RESOLUTION|>--- conflicted
+++ resolved
@@ -122,11 +122,7 @@
 
     /// Keep executing instructions until more than the given number of cycles have passed.
     /// Returns true if we have hit a watch.
-<<<<<<< HEAD
-    pub fn step_cycles(&mut self, cycles: usize, audio_queue: &mut AudioQueue<u8>, watches: &HashSet<u16>) -> bool {
-=======
-    pub fn step_cycles(&mut self, cycles: usize, watches: &HashSet<Watch>) -> bool {
->>>>>>> 68f34366
+    pub fn step_cycles(&mut self, cycles: usize, audio_queue: &mut AudioQueue<u8>, watches: &HashSet<Watch>) -> bool {
         let mut curr_cycles: usize = 0;
         let check_watches = watches.len() > 0;
         while curr_cycles < cycles {
