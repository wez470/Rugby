pub const SAMPLE_BUFFER_SIZE: usize = 1024; // Number of samples in our audio buffer
const SAMPLE_RATE_CYCLES: usize = 95; // Number of cycles between samples to achieve at rate of 44100Hz
const WAVE_RAM_LENGTH: usize = 16; // Wave RAM can fit 32 4-bit samples

#[derive(Clone)]
pub struct Audio {
<<<<<<< HEAD
    channel3: Channel3,
    cycles: usize,
    pub buffer: Box<[f32]>,
=======
    pub channel3: Channel3,
    cycles: usize,
    pub buffer: Box<[u8]>,
>>>>>>> 9fd0e6dc
    curr_buffer_pos: usize,
}

impl Audio {
    pub fn new() -> Audio {
        Audio {
            channel3: Channel3::new(),
            cycles: 0,
<<<<<<< HEAD
            buffer: vec![0_f32; SAMPLE_BUFFER_SIZE * 2].into_boxed_slice(),
=======
            buffer: vec![0; SAMPLE_BUFFER_SIZE * 2].into_boxed_slice(),
>>>>>>> 9fd0e6dc
            curr_buffer_pos: 0,
        }
    }

    pub fn read_reg(&self, addr: u8) -> u8 {
        match addr {
            0x1A...0x1E => self.channel3.read_reg(addr),
            0x30...0x3F => self.channel3.read_reg(addr),
            _ => panic!("Unimplemented audio register read"),
        }
    }

    pub fn write_reg(&mut self, addr: u8, val: u8) {
        match addr {
            0x1A...0x1E => self.channel3.write_reg(addr, val),
            0x30...0x3F => self.channel3.write_reg(addr, val),
            _ => panic!("Unimplemented audio register write"),
        }
    }

    pub fn step(&mut self, cycles: usize) {
        self.cycles += cycles;
        if self.cycles >= SAMPLE_RATE_CYCLES {
            self.cycles %= SAMPLE_RATE_CYCLES;
            for i in 0..WAVE_RAM_LENGTH {
<<<<<<< HEAD
                self.buffer[self.curr_buffer_pos] = self.channel3.wave_ram[i] as f32 * f32::from(self.channel3.volume);
=======
                self.buffer[self.curr_buffer_pos] = self.channel3.wave_ram[i];
>>>>>>> 9fd0e6dc
                self.curr_buffer_pos = (self.curr_buffer_pos + 1) % (SAMPLE_BUFFER_SIZE * 2);
            }
        }
    }
}

#[derive(Clone, Copy)]
pub enum Volume {
    Zero = 0,
    Full = 1,
    Half = 2,
    Quarter = 3,
}

impl std::convert::From<Volume> for f32 {
    fn from(value: Volume) -> f32 {
        match value {
            Volume::Zero => 0_f32,
            Volume::Full => 1_f32,
            Volume::Half => 0.5_f32,
            Volume::Quarter => 0.25_f32,
        }
    }
}

impl std::convert::From<u8> for Volume {
    fn from(value: u8) -> Volume {
        match value {
            0 => Volume::Zero,
            1 => Volume::Full,
            2 => Volume::Half,
            3 => Volume::Quarter,
            _ => panic!("Invalid u8 value for volume")
        }
    }
}

#[derive(Clone)]
pub struct Channel3 {
    /// True if sound is on. Register FF1A
    on: bool,

    /// Sound Length. Register FF1B
    length: u8,

    /// Volume. Register FF1C
    pub volume: Volume,

    /// Frequency. Register FF1D and Bits 0-2 of Register FF1E
    pub frequency: u16,

    /// True if we are going to restart sound. TODO(wcarlson): What is this?
    restart: bool,

    /// True if we should stop after the current sound length
    stop: bool,

    /// Wave pattern RAM. Registers FF30-FF3F
    wave_ram: Box<[u8]>,
}

impl Channel3 {
    pub fn new() -> Channel3 {
        Channel3 {
            on: false,
            length: 0,
            volume: Volume::Zero,
            frequency: 0,
            restart: false,
            stop: false,
            wave_ram: vec![0; WAVE_RAM_LENGTH].into_boxed_slice(),
        }
    }

    pub fn read_reg(&self, addr: u8) -> u8 {
        match addr {
            0x1A => (self.on as u8) << 7,
            0x1B => self.length,
            0x1C => (self.volume as u8) << 5,
            0x1D => self.frequency as u8,
            0x1E => {
                let mut frequency_higher_data = 0b00111000; // Bits 3-5 unused
                frequency_higher_data |= (self.restart as u8) << 7;
                frequency_higher_data |= (self.stop as u8) << 6;
                frequency_higher_data |= ((self.frequency >> 8) as u8) & 0b111;
                frequency_higher_data
            },
            0x30...0x3F => self.wave_ram[(addr - 0x30) as usize],
            _ => panic!("Invalid read address for audio channel 3"),
        }
    }

    pub fn write_reg(&mut self, addr: u8, val: u8) {
        match addr {
            0x1A => self.on = (val >> 7) == 1,
            0x1B => self.length = val,
            0x1C => self.volume = Volume::from((val >> 5) & 0b11),
            0x1D => {
                self.frequency &= !0 << 8;
                self.frequency |= val as u16
            },
            0x1E => {
                self.restart = (val >> 7) & 1 == 1;
                self.stop = (val >> 6) & 1 == 1;
                self.frequency &= 0xFF;
                self.frequency |= ((val & 0b111) as u16) << 8;
            },
            0x30...0x3F => self.wave_ram[(addr - 0x30) as usize] = val,
            _ => panic!("Invalid write address for audio channel 3"),
        }
    }
}<|MERGE_RESOLUTION|>--- conflicted
+++ resolved
@@ -4,15 +4,9 @@
 
 #[derive(Clone)]
 pub struct Audio {
-<<<<<<< HEAD
-    channel3: Channel3,
-    cycles: usize,
-    pub buffer: Box<[f32]>,
-=======
     pub channel3: Channel3,
     cycles: usize,
     pub buffer: Box<[u8]>,
->>>>>>> 9fd0e6dc
     curr_buffer_pos: usize,
 }
 
@@ -21,11 +15,7 @@
         Audio {
             channel3: Channel3::new(),
             cycles: 0,
-<<<<<<< HEAD
-            buffer: vec![0_f32; SAMPLE_BUFFER_SIZE * 2].into_boxed_slice(),
-=======
             buffer: vec![0; SAMPLE_BUFFER_SIZE * 2].into_boxed_slice(),
->>>>>>> 9fd0e6dc
             curr_buffer_pos: 0,
         }
     }
@@ -51,11 +41,7 @@
         if self.cycles >= SAMPLE_RATE_CYCLES {
             self.cycles %= SAMPLE_RATE_CYCLES;
             for i in 0..WAVE_RAM_LENGTH {
-<<<<<<< HEAD
-                self.buffer[self.curr_buffer_pos] = self.channel3.wave_ram[i] as f32 * f32::from(self.channel3.volume);
-=======
                 self.buffer[self.curr_buffer_pos] = self.channel3.wave_ram[i];
->>>>>>> 9fd0e6dc
                 self.curr_buffer_pos = (self.curr_buffer_pos + 1) % (SAMPLE_BUFFER_SIZE * 2);
             }
         }
